--- conflicted
+++ resolved
@@ -1,30 +1,37 @@
-<<<<<<< HEAD
-# 🎶 Musical Diversity in Movies – Springboard Capstone
-=======
 🎵 Musical Diversity in Movies – Springboard Capstone
 
 📌 Project Overview
->>>>>>> de776e7e
 
 ## 📌 Project Overview
 This capstone project explores the relationship between a film’s soundtrack genre diversity and its movie-level metadata, such as popularity, release year, and genre classification.
 
 By integrating soundtrack data from MusicBrainz with enriched movie data from TMDb, the project builds a normalized dataset that enables querying, visualization, and downstream modeling.
 
-<<<<<<< HEAD
 📄 [Read the full project proposal](Docs/Capstone_Proposal.md)
-=======
-📄 Read the full project proposal
 
 📂 Data Sources
 
-Source
+## 📂 Data Sources
+| Source     | Description                                 | Status             |
+|------------|---------------------------------------------|--------------------|
+| **MusicBrainz** | Soundtrack metadata (title, artist, release) | ✅ Cleaned & loaded |
+| **TMDb**        | Movie metadata (title, popularity, genres)   | 📘 API enrichment   |
+| **IMDb**        | Movie scores and critic ratings              | ❌ Not used         |
+| **Last.fm**     | Listener-based genre tags                    | 🧊 Deferred         |
 
-Description
+---
 
-Status
+## 🗂 Repository Structure
+| Folder       | Description                                        |
+|--------------|----------------------------------------------------|
+| `Docs/`      | Proposal and architecture notes                    |
+| `notebooks/` | Data exploration, enrichment, and summary work     |
+| `scripts/`   | ETL and enrichment pipeline scripts (02–10)        |
+| `results/`   | (Optional) Final exports or joins                  |
+| `slides/`    | Slide decks for review and final submission        |
+| `data/`      | Raw `.tsv` and `.csv` files (excluded from repo)   |
 
-MusicBrainz
+---
 
 Soundtrack metadata (title, artist, release)
 
@@ -65,37 +72,20 @@
 scripts/
 
 ETL and enrichment pipeline scripts (02–10)
->>>>>>> de776e7e
 
----
+results/
 
-<<<<<<< HEAD
-## 📂 Data Sources
-| Source     | Description                                 | Status             |
-|------------|---------------------------------------------|--------------------|
-| **MusicBrainz** | Soundtrack metadata (title, artist, release) | ✅ Cleaned & loaded |
-| **TMDb**        | Movie metadata (title, popularity, genres)   | 📘 API enrichment   |
-| **IMDb**        | Movie scores and critic ratings              | ❌ Not used         |
-| **Last.fm**     | Listener-based genre tags                    | 🧊 Deferred         |
-=======
 Final exports or joins (optional)
->>>>>>> de776e7e
 
----
+slides/
 
-## 🗂 Repository Structure
-| Folder       | Description                                        |
-|--------------|----------------------------------------------------|
-| `Docs/`      | Proposal and architecture notes                    |
-| `notebooks/` | Data exploration, enrichment, and summary work     |
-| `scripts/`   | ETL and enrichment pipeline scripts (02–10)        |
-| `results/`   | (Optional) Final exports or joins                  |
-| `slides/`    | Slide decks for review and final submission        |
-| `data/`      | Raw `.tsv` and `.csv` files (excluded from repo)   |
+Slide decks for review and final submission
 
----
+data/
 
-## 🧠 Architecture Overview
+Raw .tsv and .csv files (excluded from repo)
+
+🧱 Architecture Overview
 
 This project uses a modular, script-driven pipeline supported by Jupyter notebooks for exploratory work:
 ```
@@ -106,16 +96,13 @@
 - PostgreSQL serves as the central data store
 - Final schema includes genre-normalized join tables for easy querying
 
-<<<<<<< HEAD
----
-=======
 Pipeline Overview:
 
 Raw TSVs → PostgreSQL → Soundtrack Filtering → TMDb Enrichment → Fuzzy Matching → Final Schema
 
 Python scripts handle data loading, enrichment, and matching
 
-PostgreSQL serves as the central data store
+These were deferred in favor of enriching with TMDb and creating reproducible joins.
 
 Final schema includes genre-normalized join tables for easy querying
 
@@ -124,51 +111,27 @@
 While the initial ingest of .tsv files is currently manual, I treated it as a simulated batch data lake. The engineering focus was on normalizing the data, resolving entity joins, and enriching it with TMDb metadata through an automated, script-driven API pipeline.
 
 Future automation could include:
->>>>>>> de776e7e
 
-## 💡 Note on MusicBrainz Ingestion
-MusicBrainz `.tsv` file ingestion is manual but scripted like a real-world data lake load. Future improvements might include:
-- Programmatic TSV pulls from FTP
-- Schema-based Postgres loaders
+Programmatic TSV pull from MusicBrainz FTP
 
-These were deferred in favor of enriching with TMDb and creating reproducible joins.
+Script-based loader for Postgres using schema introspection
 
-<<<<<<< HEAD
----
-=======
 🔍 Step 4: Data Exploration & Enrichment
->>>>>>> de776e7e
 
 ## ✅ Step 4: Data Exploration & Enrichment
 This step focused on verifying data quality, enriching movies via TMDb, and establishing fuzzy match pipelines to link soundtracks to their corresponding films.
 
-<<<<<<< HEAD
-Key Deliverables:
-- `Capstone_Step_4_Analysis.ipynb` — Column homogeneity checks across 10 tables
-- `Step_4_wrapup.ipynb` — Final Q&A, ERD, and storage discussion
-- `Step_4_ERD.png` — Visual schema overview (PostgreSQL)
-- `Step_4_Slide_Deck.pptx` — Slide walkthrough of enrichment process
+📁 Key Deliverables
 
----
+Capstone_Step_4_Analysis.ipynb — Column homogeneity checks across 10 tables
 
-## 🔧 Developer Setup (API Key + Python)
+Step_4_wrapup.ipynb — Final Q&A, ERD, and storage discussion
 
-### 1. Set Your API Key (PowerShell)
-```powershell
-$env:TMDB_API_KEY = "your_actual_tmdb_api_key"
-```
-This key lasts only for the current terminal session.
+Step_4_ERD.png — Visual schema overview (PostgreSQL)
 
-✅ Instead of typing it manually, run:
-```powershell
-.\setup_env.ps1
-```
-This script lives in your project root and securely sets the API key.
+Step_4_Slide_Deck.pptx — Slide walkthrough of enrichment process
 
-🧪 To verify:
-```powershell
-echo $env:TMDB_API_KEY
-```
+✅ Outcome
 
 ### 2. Add Python to Your System Path (One-Time Setup)
 Make sure these paths are in your system `PATH` variable:
@@ -186,59 +149,15 @@
 
 ---
 
-## 🎯 Next Steps
-- Finalize genre diversity scoring strategy
-- Visualize genre diversity trends by decade
-- Model correlation between genre diversity and movie popularity
-- Deploy or publish key insights as part of final deliverable
+⏭️ Next Steps
 
 ---
 
-## 🤝 Contact
-For questions or collaboration, please reach out to Mark Holahan:
+For questions or collaboration, feel free to reach out:
 
 📧 Email: markholahan@proton.me  
 🔗 LinkedIn: linkedin.com/in/mark-holahan-data-devotee
 
----
-
-🧠 _This project is part of my Springboard Data Engineering Bootcamp. Stay tuned for updates as it progresses!_ 🚀
-=======
-📁 Key Deliverables
-
-Capstone_Step_4_Analysis.ipynb — Column homogeneity checks across 10 tables
-
-Step_4_wrapup.ipynb — Final Q&A, ERD, and storage discussion
-
-Step_4_ERD.png — Visual schema overview (PostgreSQL)
-
-Step_4_Slide_Deck.pptx — Slide walkthrough of enrichment process
-
-✅ Outcome
-
-Clean, validated soundtrack and movie data in PostgreSQL
-
-Genre-normalized structure enables deep exploration
-
-Ready for modeling, visualization, or feature engineering in Step 5
-
-⏭️ Next Steps
-
-Finalize genre diversity scoring strategy
-
-Visualize genre diversity trends by decade
-
-Model correlation between genre diversity and movie popularity
-
-Deploy or publish key insights as part of final deliverable
-
-🤝 Contact
-
-For questions or collaboration, feel free to reach out:
-
-📧 Email: markholahan@proton.me
-
 🔗 LinkedIn: linkedin.com/in/mark-holahan-data-devotee
 
 🧠 This project is part of my Springboard Data Engineering Bootcamp. Stay tuned for updates as it progresses!
->>>>>>> de776e7e
